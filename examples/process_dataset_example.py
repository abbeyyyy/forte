import os
import sys
<<<<<<< HEAD

import dill
=======
import pickle
>>>>>>> a2fef589
from termcolor import colored

from nlp.pipeline.data.ontology.conll03_ontology import *
from nlp.pipeline.pipeline import Pipeline

from nlp.pipeline.processors.impl import (NLTKPOSTagger, NLTKSentenceSegmenter,
                                          NLTKWordTokenizer, CoNLLNERPredictor,
                                          SRLPredictor)


def main(dataset_dir, ner_model_path, srl_model_path):
    dataset = {
        "dataset_dir": dataset_dir,
        "dataset_format": "plain"
    }

    pl = Pipeline()
    pl.initialize(ontology="conll03_ontology")
    pl.add_processor(NLTKSentenceSegmenter())
    pl.add_processor(NLTKWordTokenizer())
    pl.add_processor(NLTKPOSTagger())

    ner_resource = pickle.load(
        open(os.path.join(ner_model_path, 'resources.pkl'), 'rb'))
    ner_predictor = CoNLLNERPredictor()
    ner_predictor.initialize(ner_resource)
    pl.add_processor(ner_predictor)

    pl.add_processor(SRLPredictor(model_dir=srl_model_path))

    for pack in pl.process_dataset(dataset):
        print(colored("Document", 'red'), pack.meta.doc_id)
        for sentence in pack.get(Sentence):
            sent_text = sentence.text
            print(colored("Sentence:", 'red'), sent_text, "\n")
            # first method to get entry in a sentence
            tokens = [(token.text, token.pos_tag) for token in
                      pack.get(Token, sentence)]
            entities = [(entity.text, entity.ner_type) for entity in
                        pack.get(EntityMention, sentence)]
            print(colored("Tokens:", 'red'), tokens, "\n")
            print(colored("EntityMentions:", 'red'), entities, "\n")

            # second method to get entry in a sentence
            print(colored("Semantic role labels:", 'red'))
            for link in pack.get(
                    PredicateLink, sentence):
                parent = link.get_parent()
                child = link.get_child()
                print(f"  - \"{child.text}\" is role {link.arg_type} of "
                      f"predicate \"{parent.text}\"")
                entities = [entity.text for entity
                            in pack.get(EntityMention, child)]
                print("      Entities in predicate argument:", entities, "\n")
            print()

            input(colored("Press ENTER to continue...\n", 'green'))


if __name__ == '__main__':
    data_dir, ner_dir, srl_dir = sys.argv[1:]  # pylint: disable=unbalanced-tuple-unpacking
    main(data_dir, ner_dir, srl_dir)<|MERGE_RESOLUTION|>--- conflicted
+++ resolved
@@ -1,11 +1,7 @@
 import os
 import sys
-<<<<<<< HEAD
 
-import dill
-=======
 import pickle
->>>>>>> a2fef589
 from termcolor import colored
 
 from nlp.pipeline.data.ontology.conll03_ontology import *
