from contextlib import contextmanager
from typing import Any, Dict, List, Optional, Tuple, Union, overload

import numpy as np
import texar.torch as tx
import torch
from torch import nn
from torch.nn import functional as F

LSTMState = Tuple[torch.Tensor, torch.Tensor]


class CustomLSTMCell(tx.core.RNNCellBase[LSTMState]):
    # pylint: disable=super-init-not-called
    def __init__(self, input_size: int, hidden_size: int, dropout: float = 0.0):
        # skip super class constructor
        nn.Module.__init__(self)  # pylint: disable=non-parent-init-called

        self._input_size = input_size
        self._hidden_size = hidden_size

        self._dropout_rate = dropout
        self._dropout_mask: Optional[torch.Tensor] = None

        self._initial_cell = nn.Parameter(torch.Tensor(1, hidden_size))
        self._initial_hidden = nn.Parameter(torch.Tensor(1, hidden_size))
        self._projection = nn.Linear(input_size + hidden_size, 3 * hidden_size)

        self.reset_parameters()

    @property
    def input_size(self) -> int:
        return self._input_size

    @property
    def hidden_size(self) -> int:
        return self._hidden_size

    @staticmethod
    @torch.no_grad()
    def orthonormal_init(param: nn.Parameter, n_blocks: int):
        size0, size1 = param.size()
        size0 //= n_blocks
        size_min = min(size0, size1)
        init_values = []
        for _ in range(n_blocks):
            m1 = torch.randn(size0, size0, dtype=param.dtype)
            m2 = torch.randn(size1, size1, dtype=param.dtype)
            q1, r1 = torch.qr(m1)
            q2, r2 = torch.qr(m2)
            q1 *= torch.sign(torch.diag(r1))
            q2 *= torch.sign(torch.diag(r2))
            value = torch.mm(q1[:, :size_min], q2[:size_min, :])
            init_values.append(value)
        param.data = torch.cat(init_values, dim=0)

    def reset_parameters(self):
        self.orthonormal_init(self._projection.weight, 3)
        nn.init.xavier_normal_(self._initial_cell)
        nn.init.xavier_normal_(self._initial_hidden)

    def init_batch(self):
        self._dropout_mask = None

    def zero_state(self, batch_size: int) -> LSTMState:
        return (self._initial_hidden.expand(batch_size, -1),
                self._initial_cell.expand(batch_size, -1))

    def forward(self, input: torch.Tensor, state: Optional[LSTMState] = None) \
            -> Tuple[torch.Tensor, LSTMState]:
        batch_size = input.size(0)
        if state is None:
            state = self.zero_state(batch_size)
        h, c = state
        if self.training and self._dropout_rate > 0.0:
            if self._dropout_mask is None:
                keep_prob = 1 - self._dropout_rate
                self._dropout_mask = input.new_zeros(
                    batch_size, self._hidden_size).bernoulli_(keep_prob)
            h = h * self._dropout_mask
        concat_proj = self._projection(torch.cat([input, h], dim=1))
        i, g, o = torch.chunk(concat_proj, 3, dim=1)
        i = torch.sigmoid(i)
        new_c = (1 - i) * c + i * torch.tanh(g)
        new_h = torch.tanh(new_c) * torch.sigmoid(o)
        return new_h, (new_h, new_c)


class CustomBiLSTM(tx.modules.EncoderBase):
    def __init__(self, hparams=None):
        super().__init__(hparams)

        self.fw_cells = nn.ModuleList()
        self.bw_cells = nn.ModuleList()
        input_dim = self._hparams.input_dim
        hidden_dim = self._hparams.hidden_dim
        for _ in range(self._hparams.num_layers):
            fw_cell = CustomLSTMCell(input_dim, hidden_dim)
            bw_cell = CustomLSTMCell(input_dim, hidden_dim)
            self.fw_cells.append(fw_cell)
            self.bw_cells.append(bw_cell)
            input_dim = 2 * hidden_dim

        self.highway_layers = nn.ModuleList([
            nn.Linear(hidden_dim * 2, hidden_dim * 2)
            for _ in range(self._hparams.num_layers - 1)])

        self.dropout = nn.Dropout(self._hparams.dropout)

    @staticmethod
    def default_hparams() -> Dict[str, Any]:
        return {
            "input_dim": 200,
            "hidden_dim": 200,
            "num_layers": 3,
            "dropout": 0.2,
        }

    def forward(self, inputs: torch.Tensor,
                sequence_length: Optional[torch.LongTensor] = None) \
            -> torch.Tensor:
        for idx in range(self._hparams.num_layers):
            (fw_outputs, bw_outputs), _ = \
                tx.utils.rnn.bidirectional_dynamic_rnn(
                    self.fw_cells[idx], self.bw_cells[idx],
                    inputs, sequence_length)
            outputs = torch.cat([fw_outputs, bw_outputs], dim=2)
            outputs = self.dropout(outputs)
            if idx > 0:
                gate = self.highway_layers[idx - 1](outputs)
                outputs = gate * outputs + (1 - gate) * inputs
            inputs = outputs
        return inputs


class CharCNN(tx.ModuleBase):
    __torch_device__: torch.device

    def __init__(self, char_vocab: tx.data.Vocab, hparams=None):
        super().__init__(hparams)

        self.char_vocab = char_vocab
        self.char_embed = tx.modules.WordEmbedder(
            vocab_size=self.char_vocab.size, hparams={
                "dim": self._hparams.char_embed_size,
            })
        self.cnn_kernels = nn.ModuleList([
            nn.Conv1d(
                self._hparams.char_embed_size,
                self._hparams.filter_size,
                kernel_size=width
            ) for width in self._hparams.filter_widths])
        self._max_filter_width = max(self._hparams.filter_widths)

    @staticmethod
    def default_hparams() -> Dict[str, Any]:
        return {
            "char_embed_size": 8,
            "filter_widths": [3, 4, 5],
            "filter_size": 50,
        }

    @property
    def output_size(self):
        return len(self._hparams.filter_widths) * self._hparams.filter_size

    @property
    def _device(self) -> torch.device:
        if not hasattr(self, '__torch_device__'):
            self.__torch_device__ = next(self.parameters()).device
        return self.__torch_device__

    def forward(self, words: List[List[str]]) -> torch.Tensor:
        r"""Construct character-level representations of the words.

        Args:
            words: A list of list of :class:`str`, representing words of
                each sentence in a batch.

        Returns:
            A tensor of shape `(batch_size, max_length, output_size)`, where

            - `batch_size` is equal to ``len(words)``.
            - `max_length` is equal to ``max(len(s) for s in words)``, i.e.
              length of the longest sentence in the batch.
            - `output_size` is equal to ``self.output_size``.

            For sentences shorter than `max_length`, the extra positions are
            padded with zero vectors.
        """
        sent_lengths = [len(sent) for sent in words]
        max_length = max(sent_lengths)
        all_words = [w for sent in words for w in sent]
        max_word_len = max(len(w) for w in all_words)
        char_indices = np.zeros((len(all_words), max_word_len), dtype=np.int64)
        for idx, word in enumerate(all_words):
            char_ids = self.char_vocab.map_tokens_to_ids_py(list(word))
            char_indices[idx, :len(word)] = char_ids
        indices = torch.from_numpy(char_indices).to(self._device)

        # embed: (batch_size * max_length, char_embed_dim, max_word_len)
        embed = self.char_embed(indices).transpose(1, 2)
        if max_word_len < self._max_filter_width:
            pad_length = self._max_filter_width - max_word_len
            embed = torch.cat([embed, embed.new_zeros(
                *embed.size()[:2], pad_length)], dim=2)
        kernel_outputs = [kernel(embed) for kernel in
<<<<<<< HEAD
                          self.cnn_kernels]  # type: ignore
=======
                          self.cnn_kernels]
>>>>>>> 7772aefc
        cnn_output = torch.cat(
            [torch.max(out, dim=2)[0] for out in kernel_outputs], dim=1)

        sent_cnn_outputs = torch.split(cnn_output, sent_lengths, dim=0)
        output = cnn_output.new_zeros(
            len(words), max_length, cnn_output.size(1))
        for idx, sent_output in enumerate(sent_cnn_outputs):
            output[idx, :sent_lengths[idx]] = sent_output
        return output


def sum_list(xs: List[torch.Tensor]) -> torch.Tensor:
    if len(xs) == 1:
        return xs[0]
    mid = len(xs) // 2
    return sum_list(xs[:mid]) + sum_list(xs[mid:])


# pylint: disable=unused-argument,function-redefined
@overload
def batch_gather(tensors: torch.Tensor,
                 index: torch.LongTensor) -> torch.Tensor: ...


@overload
def batch_gather(tensors: List[torch.Tensor],
                 index: torch.LongTensor) -> List[torch.Tensor]: ...


def batch_gather(tensors, index):
    batch_size, query_size = index.size()
    value_size = None

    def _get_value_size_fn(tensor):
        nonlocal value_size
        if value_size is not None or not isinstance(tensor, torch.Tensor):
            return
        value_size = tensor.size(1)

    tx.utils.map_structure(_get_value_size_fn, tensors)
    # assert torch.max(index).item() < value_size
    offsets = torch.arange(batch_size, device=index.device)
    offsets = (offsets * value_size).repeat_interleave(query_size)
    index = index.contiguous().view(-1) + offsets

    def _gather_fn(tensor):
        if not isinstance(tensor, torch.Tensor):
            return tensor
        tensor = tensor.contiguous().view(-1, *tensor.size()[2:])
        values = torch.index_select(tensor, dim=0, index=index)
        values = values.view(batch_size, -1, *values.size()[1:])
        return values

    gathered_tensors = tx.utils.map_structure(_gather_fn, tensors)
    return gathered_tensors


# pylint: enable=unused-argument,function-redefined


class MLP(tx.ModuleBase):
    def __init__(self, hparams=None):
        super().__init__(hparams)

        input_size = self._hparams.input_size
        layers = []
        dropout = self._hparams.dropout_rate
        if self._hparams.activation is not None:
            activation = tx.core.get_layer({"type": self._hparams.activation})
        else:
            activation = None
        for has_bias, output_size in zip(
                self._hparams.has_bias, self._hparams.hidden_size):
            layers.append(nn.Linear(input_size, output_size, bias=has_bias))
            input_size = output_size
            if activation is not None:
                layers.append(activation)
            if dropout > 0.0:
                layers.append(nn.Dropout(dropout, inplace=True))
        output_size = self._hparams.output_size
        layers.append(nn.Linear(input_size, output_size, bias=False))
        self.layers = nn.Sequential(*layers)

    @staticmethod
    def default_hparams() -> Dict[str, Any]:
        return {
            "input_size": 300,
            "num_layers": 2,
            "has_bias": [True, True],
            "hidden_size": [150, 150],
            "activation": None,
            "output_size": 1,
            "dropout_rate": 0.0,
        }

    def forward(self, input: torch.Tensor) -> torch.Tensor:
        return self.layers(input)


class ConcatInputMLP(tx.ModuleBase):
    _cached_inputs: List[torch.Tensor]

    def __init__(self, hparams=None):
        super().__init__(hparams)

        mlp_hparams = hparams.copy()
        mlp_hparams["input_size"] = sum(self._hparams.input_sizes)
        del mlp_hparams["input_sizes"]
        self.mlp = MLP(mlp_hparams)

    @staticmethod
    def default_hparams() -> Dict[str, Any]:
        return {
            "input_sizes": [150, 150],
            "num_layers": 2,
            "has_bias": [True, True],
            "hidden_size": [150, 150],
            "output_size": 1,
            "dropout_rate": 0.0,
            "activation": None,
        }

    @contextmanager
    def cache_results(self, inputs: List[torch.Tensor]):
        self._cached_inputs = inputs
        yield
        del self._cached_inputs

    def forward(self, inputs: List[Union[torch.Tensor,
                                         List[Tuple[torch.Tensor,
                                                    torch.Tensor]]]]) \
            -> torch.Tensor:
        """

        Args:
            inputs: List of 2D or 3D Tensors (or list of `(index, float)`
                tuples), representing indices for each concat'd part of the
                input tensor. First dimension is the batch dimension.

                - If an element of the list is another list, each inner list
                  element must be a tuple of `(index, coef)`, where `index` is
                  used for indexing, and all indexed tensors will be summed up,
                  weighted by the tensor `coef`.
                - If the tensor is 2D, it must be a LongTensor.
                - If the tensor is 3D, it must be a FloatTensor representing the
                  soft-IDs (weights for weighted average).

        Returns:
        """
        parts = []
        for index, cache in zip(inputs, self._cached_inputs):
            if isinstance(index, list):
                raise NotImplementedError
            if index.dim() == 3:
                if cache.dim() == 2:
                    # [batch, query_size, value_size] x [value_size, dim]
                    # Make it 3D so we can perform batched MM.
                    cache = cache.expand(index.size(0), *cache.size())
                # [batch, query_size, value_size] x [batch, value_size, dim]
                values = torch.bmm(index, cache)
            elif cache.dim() == 3:
                # Batch-specific values. Add batch offset to indices for lookup.
                values = batch_gather(cache, index)
            else:
                values = F.embedding(index, cache)
            parts.append(values)
        output = self.mlp(torch.cat(parts, dim=-1))
        return output<|MERGE_RESOLUTION|>--- conflicted
+++ resolved
@@ -205,11 +205,7 @@
             embed = torch.cat([embed, embed.new_zeros(
                 *embed.size()[:2], pad_length)], dim=2)
         kernel_outputs = [kernel(embed) for kernel in
-<<<<<<< HEAD
-                          self.cnn_kernels]  # type: ignore
-=======
                           self.cnn_kernels]
->>>>>>> 7772aefc
         cnn_output = torch.cat(
             [torch.max(out, dim=2)[0] for out in kernel_outputs], dim=1)
 
