--- conflicted
+++ resolved
@@ -12,26 +12,15 @@
 class Token(ontology.Token):
     def __init__(self, pack: DataPack, begin: int, end: int):
         super().__init__(pack, begin, end)
-<<<<<<< HEAD
-        self.lemma = None
-        self.upos = None
-        self.xpos = None
-        self.pos_tag = None
-=======
         self.lemma: str
         self.upos: str
         self.xpos: str
         self.pos_tag: str
->>>>>>> 7772aefc
 
 
 class Sentence(ontology.Sentence):
     def __init__(self, pack: DataPack, begin: int, end: int):
         super().__init__(pack, begin, end)
-<<<<<<< HEAD
-        self.tokens = None
-=======
->>>>>>> 7772aefc
 
 
 class Document(ontology.Document):
@@ -42,12 +31,9 @@
 
 
 class Dependency(Link):  # pylint: disable=too-many-ancestors
-<<<<<<< HEAD
-=======
     ParentType = Token
     ChildType = Token
 
->>>>>>> 7772aefc
     def __init__(self, pack: DataPack, parent: Token, child: Token):
         super().__init__(pack, parent, child)
         self.rel_type: str