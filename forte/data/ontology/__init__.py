# Copyright 2019 The Forte Authors. All Rights Reserved.
#
# Licensed under the Apache License, Version 2.0 (the "License");
# you may not use this file except in compliance with the License.
# You may obtain a copy of the License at
#
#      http://www.apache.org/licenses/LICENSE-2.0
#
# Unless required by applicable law or agreed to in writing, software
# distributed under the License is distributed on an "AS IS" BASIS,
# WITHOUT WARRANTIES OR CONDITIONS OF ANY KIND, either express or implied.
# See the License for the specific language governing permissions and
# limitations under the License.
<<<<<<< HEAD

from forte.data.ontology.top import *
from forte.data.ontology.core import *
=======
"""
Forte ontology module.
"""
from forte.data.ontology.core import *
from forte.data.ontology.top import *
from forte.data.ontology.ontology_code_generator import *
>>>>>>> 66b909da
<|MERGE_RESOLUTION|>--- conflicted
+++ resolved
@@ -11,15 +11,9 @@
 # WITHOUT WARRANTIES OR CONDITIONS OF ANY KIND, either express or implied.
 # See the License for the specific language governing permissions and
 # limitations under the License.
-<<<<<<< HEAD
-
-from forte.data.ontology.top import *
-from forte.data.ontology.core import *
-=======
 """
 Forte ontology module.
 """
 from forte.data.ontology.core import *
 from forte.data.ontology.top import *
-from forte.data.ontology.ontology_code_generator import *
->>>>>>> 66b909da
+from forte.data.ontology.ontology_code_generator import *