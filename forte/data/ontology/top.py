--- conflicted
+++ resolved
@@ -216,19 +216,6 @@
         if child is not None:
             self.set_child(child)
 
-    @property
-    def parent(self) -> Entry:
-        raise NotImplementedError
-
-    @property
-    def child(self) -> Entry:
-        raise NotImplementedError
-
-<<<<<<< HEAD
-
-class Link(Entry):
-    """Link type entries, such as "predicate link". Each link has a parent node
-=======
     def set_parent(self, parent: ParentType):
         """
         This will set the `parent` of the current instance with given Entry
@@ -297,7 +284,6 @@
 class Link(BaseLink[DataPack]):
     """
     Link type entries, such as "predicate link". Each link has a parent node
->>>>>>> fb52b61b
     and a child node.
     """
 
