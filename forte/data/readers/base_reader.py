--- conflicted
+++ resolved
@@ -5,30 +5,17 @@
 import os
 from abc import abstractmethod, ABC
 from pathlib import Path
-<<<<<<< HEAD
-from typing import (Iterator, Optional, Dict, Type, List, Union, Generic,
-                    Any)
+from typing import (Iterator, Optional, Dict, Type, List, Union, Any)
 
 import jsonpickle
 
-from forte.common import Resources
-=======
-from typing import (Iterator, Optional, Dict, Type, List, Union, Any)
-
-import jsonpickle
-
 from forte.common.resources import Resources
->>>>>>> 7772aefc
 from forte.common.types import ReplaceOperationsType
 from forte.data.base_pack import PackType
 from forte.data.data_pack import DataPack
 from forte.data.multi_pack import MultiPack
-<<<<<<< HEAD
-from forte.data.ontology import Entry, base_ontology
-=======
 from forte.data.ontology import base_ontology
 from forte.data.ontology.core import Entry
->>>>>>> 7772aefc
 from forte.data.ontology.onto_utils import record_fields
 from forte.pipeline_component import PipeComponent
 from forte.utils import get_full_module_name
@@ -42,11 +29,7 @@
 logger = logging.getLogger(__name__)
 
 
-<<<<<<< HEAD
-class BaseReader(PipeComponent, Generic[PackType], ABC):
-=======
 class BaseReader(PipeComponent[PackType], ABC):
->>>>>>> 7772aefc
     """
         The basic data reader class.
         To be inherited by all data readers.
@@ -208,13 +191,7 @@
                     )
                 yield pack
 
-<<<<<<< HEAD
-    def iter(self, *args, **kwargs) -> Union[
-        Iterator[PackType], List[PackType]
-    ]:
-=======
     def iter(self, *args, **kwargs) -> Iterator[PackType]:
->>>>>>> 7772aefc
         """
          An iterator over the entire dataset, giving all Packs processed
          as list or Iterator depending on `lazy`, giving all the Packs read
