# Copyright 2019 The Forte Authors. All Rights Reserved.
#
# Licensed under the Apache License, Version 2.0 (the "License");
# you may not use this file except in compliance with the License.
# You may obtain a copy of the License at
#
#      http://www.apache.org/licenses/LICENSE-2.0
#
# Unless required by applicable law or agreed to in writing, software
# distributed under the License is distributed on an "AS IS" BASIS,
# WITHOUT WARRANTIES OR CONDITIONS OF ANY KIND, either express or implied.
# See the License for the specific language governing permissions and
# limitations under the License.
"""
The reader that reads CoNLL-U Standard Universal Dependency Format -
https://universaldependencies.org/docs/format.html
into data_pack format
"""
from typing import Iterator, Dict, Tuple, Any

<<<<<<< HEAD
from ft.onto.base_ontology import Document, Sentence, Token, Dependency, \
    EnhancedDependency
from forte.data.io_utils import dataset_path_iterator
=======
from ft.onto.base_ontology import Document, Sentence, Token, Dependency
from forte.data.data_utils_io import dataset_path_iterator
>>>>>>> 66b909da
from forte.data.data_pack import DataPack
from forte.data.readers.base_reader import PackReader

__all__ = [
    "ConllUDReader"
]


class ConllUDReader(PackReader):
    r""":class:`conllUReader` is designed to read in the Universal Dependencies
    2.4 dataset.
    """

    def _cache_key_function(self, data_pack: Any) -> str:
        if data_pack.meta.doc_id is None:
            raise ValueError("data_pack does not have a document id")
        return data_pack.meta.doc_id

    def _collect(self, *args, **kwargs) -> Iterator[Any]:
        # pylint: disable = unused-argument
        r"""Iterator over conll files in the data_source.

        Args:
            args: args[0] is the directory to the conllu files.
            kwargs:

        Returns: data packs obtained from each document from each conllu file.
        """
        conll_dir_path = args[0]

        file_paths = dataset_path_iterator(conll_dir_path, "conllu")
        for file_path in file_paths:
            with open(file_path, "r", encoding="utf8") as file:
                lines = file.readlines()
                doc_lines = []

                for i, line in enumerate(lines):
                    # previous document ends
                    doc_lines.append(line)
                    if i == len(lines) - 1 or \
                            lines[i + 1].strip().startswith("# newdoc"):
                        yield doc_lines
                        doc_lines = []

    def _parse_pack(self, doc_lines) -> Iterator[DataPack]:
        token_comp_fields = ["id", "form", "lemma", "pos",
                             "ud_xpos", "ud_features", "head", "label",
                             "enhanced_dependency_relations", "ud_misc"]

        token_multi_fields = ["ud_features", "ud_misc",
                              "enhanced_dependency_relations"]

        token_feature_fields = ["ud_features", "ud_misc"]

        token_entry_fields = ["lemma", "pos", "ud_xpos",
                              "ud_features", "ud_misc"]

        data_pack: DataPack = DataPack()
        doc_sent_begin: int = 0
        doc_num_sent: int = 0
        doc_text: str = ''
        doc_offset: int = 0
        doc_id: str

        sent_text: str
        sent_tokens: Dict[str, Tuple[Dict[str, Any], Token]] = {}

        for line in doc_lines:
            line = line.strip()
            line_comps = line.split()

            if line.startswith("# newdoc"):
                doc_id = line.split("=")[1].strip()

            elif line.startswith("# sent"):
                sent_text = ''

            elif len(line_comps) > 0 and \
                    line_comps[0].strip().isdigit():
                # token
                token_comps: Dict[str, Any] = {}

                for index, key in enumerate(token_comp_fields):
                    token_comps[key] = str(line_comps[index])

                    if key in token_multi_fields:
                        values = str(token_comps[key]).split("|") \
                            if token_comps[key] != '_' else []
                        if key not in token_feature_fields:
                            token_comps[key] = values
                        else:
                            feature_lst = [elem.split('=', 1)
                                           for elem in values]
                            feature_dict = {elem[0]: elem[1]
                                            for elem in feature_lst}
                            token_comps[key] = feature_dict

                word: str = token_comps["form"]
                word_begin = doc_offset
                word_end = doc_offset + len(word)

                token: Token \
                    = Token(data_pack, word_begin, word_end)
                kwargs = {key: token_comps[key]
                          for key in token_entry_fields}

                # add token
                token.set_fields(**kwargs)
                data_pack.add_or_get_entry(token)

                sent_tokens[str(token_comps["id"])] = (token_comps, token)

                sent_text += word + " "
                doc_offset = word_end + 1

            elif line == "":
                # sentence ends
                sent_text = sent_text.strip()
                doc_text += ' ' + sent_text

                # add dependencies for a sentence when all the tokens have been
                # added
                for token_id in sent_tokens:
                    token_comps, token = sent_tokens[token_id]

                    # add primary dependency
                    label = token_comps["label"]
                    if label == "root":
                        token.is_root = True
                    else:
                        token.is_root = False
                        head = sent_tokens[token_comps["head"]][1]
                        dependency = Dependency(data_pack, head, token)
                        dependency.dep_label = label
                        data_pack.add_or_get_entry(dependency)

                    # add enhanced dependencies
                    for dep in token_comps["enhanced_dependency_relations"]:
                        head_id, label = dep.split(":", 1)
                        if label != "root":
                            head = sent_tokens[head_id][1]
                            dependency = EnhancedDependency(data_pack, head,
                                                            token)
                            dependency.dep_label = label
                            data_pack.add_or_get_entry(dependency)

                # add sentence
                sent = Sentence(data_pack, doc_sent_begin, doc_offset - 1)
                data_pack.add_or_get_entry(sent)

                doc_sent_begin = doc_offset
                doc_num_sent += 1

        # add doc to data_pack
        document = Document(data_pack, 0, len(doc_text))
        data_pack.add_or_get_entry(document)
        data_pack.meta.doc_id = doc_id
        data_pack.set_text(doc_text.strip())

        yield data_pack<|MERGE_RESOLUTION|>--- conflicted
+++ resolved
@@ -18,14 +18,11 @@
 """
 from typing import Iterator, Dict, Tuple, Any
 
-<<<<<<< HEAD
-from ft.onto.base_ontology import Document, Sentence, Token, Dependency, \
+from ft.onto.base_ontology import Document, Sentence, Token, Dependency,\
     EnhancedDependency
+from forte.data.data_utils_io import dataset_path_iterator
+
 from forte.data.io_utils import dataset_path_iterator
-=======
-from ft.onto.base_ontology import Document, Sentence, Token, Dependency
-from forte.data.data_utils_io import dataset_path_iterator
->>>>>>> 66b909da
 from forte.data.data_pack import DataPack
 from forte.data.readers.base_reader import PackReader
 
