--- conflicted
+++ resolved
@@ -14,11 +14,7 @@
 from typing import List, Iterator, Tuple, Optional, Any
 import uuid
 from bisect import bisect_left
-<<<<<<< HEAD
 from sortedcontainers import SortedList
-=======
-
->>>>>>> 3de4bee3
 from forte.utils import get_class
 from forte.data.base_store import BaseStore
 from forte.data.ontology.top import Annotation
@@ -167,13 +163,9 @@
             #       "parent_entry": "forte.data.ontology.top.Annotation", }
             # }
         """
-<<<<<<< HEAD
-        self._type_attributes: dict = EntryTypeGenerator.get_type_attributes()
-=======
         self._type_attributes: dict = {}
         if self.onto_file_path:
             self._parse_onto_file()
->>>>>>> 3de4bee3
 
         """
         The `__elements` is an underlying storage structure for all the entry
