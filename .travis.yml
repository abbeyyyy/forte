--- conflicted
+++ resolved
@@ -13,11 +13,7 @@
 install:
   - pip install --upgrade pip
   - pip install --progress-bar off torch==$TORCH_VER
-<<<<<<< HEAD
-  - pip install --progress-bar off .[ner,srl,txtgen,stanfordnlp,test,example,ir,indexer]
-=======
   - pip install --progress-bar off .[nltk,ner,srl,txtgen,stanfordnlp,test,example,ir,spacy,sentiment]
->>>>>>> 2b70531a
   # Install texar-pytorch.
   - git clone https://github.com/asyml/texar-pytorch.git
   - cd texar-pytorch
