--- conflicted
+++ resolved
@@ -1,16 +1,10 @@
 import logging
-<<<<<<< HEAD
 from typing import Optional
 
-=======
-from nlp.pipeline.trainer.base_trainer import BaseTrainer
-from nlp.pipeline.common.resources import Resources
-from nlp.pipeline.processors import BaseProcessor
->>>>>>> 23505109
 from nlp.pipeline.common.evaluation import Evaluator
 from nlp.pipeline.common.resources import Resources
 from nlp.pipeline.data.readers.base_reader import BaseReader
-from nlp.pipeline.processors.predictor import Predictor
+from nlp.pipeline.processors import BaseProcessor
 from nlp.pipeline.trainer.base_trainer import BaseTrainer
 
 logging.basicConfig(level=logging.INFO)
@@ -25,15 +19,9 @@
             dev_reader: BaseReader,
             # TODO: Let's define the config system.
             # config,
-<<<<<<< HEAD
             resource: Optional[Resources] = None,
             evaluator: Optional[Evaluator] = None,
-            predictor: Optional[Predictor] = None,
-=======
-            resource: Resources = None,
-            evaluator: Evaluator = None,
-            predictor: BaseProcessor = None,
->>>>>>> 23505109
+            predictor: Optional[BaseProcessor] = None,
     ):
         resource.save()
         # resource = Resources(config)
