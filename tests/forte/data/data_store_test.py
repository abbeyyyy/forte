--- conflicted
+++ resolved
@@ -48,21 +48,11 @@
         # Sentence entries have tid 9999, 1234567.
         # The type id for Document is 0, Sentence is 1.
 
-<<<<<<< HEAD
-        self.data_store._DataStore__type_dict = {
-            0: "ft.onto.base_ontology.Document",
-            1: "ft.onto.base_ontology.Sentence",
-            2: "forte.data.ontology.core.Entry",
-            # 3: "ft.onto.base_ontology.Phrase"
-        }
-
-        self.data_store._DataStore__type_rev = {
-=======
         self.data_store._DataStore__type_index_dict = {
->>>>>>> 7dc6e6c7
             "ft.onto.base_ontology.Document": 0,
             "ft.onto.base_ontology.Sentence": 1,
             "forte.data.ontology.core.Entry": 2,
+            # "ft.onto.base_ontology.Phrase": 3
         }
 
         self.data_store._DataStore__elements = [
@@ -236,30 +226,18 @@
 
     def test_get(self):
         # get document entries
-<<<<<<< HEAD
-        instances = list(self.data_store.get(0))
-=======
         instances = list(self.data_store.get("ft.onto.base_ontology.Document"))
->>>>>>> 7dc6e6c7
         self.assertEqual(len(instances), 2)
         # check tid
         self.assertEqual(instances[0][2], 1234)
         self.assertEqual(instances[1][2], 3456)
 
         # get all entries
-<<<<<<< HEAD
-        instances = list(self.data_store.get(2))
-        self.assertEqual(len(instances), 4)
-
-        # get entries without subclasses
-        instances = list(self.data_store.get(2, include_sub_type=False))
-=======
         instances = list(self.data_store.get("forte.data.ontology.core.Entry"))
         self.assertEqual(len(instances), 4)
 
         # get entries without subclasses
         instances = list(self.data_store.get("forte.data.ontology.core.Entry", include_sub_type=False))
->>>>>>> 7dc6e6c7
         self.assertEqual(len(instances), 0)
 
     def test_delete_entry(self):
@@ -310,15 +288,12 @@
         # )
         pass
 
-<<<<<<< HEAD
     def test_pickle(self):
         self.data_store.serialize('./serialization_temp/temp.txt')
         a = DataStore.deserialize('./serialization_temp/temp.txt', True)
         # print(a._type_attributes)
         # print(a._DataStore__elements)
         self.assertEqual(a.__dict__, self.data_store.__dict__)
-=======
->>>>>>> 7dc6e6c7
 
 if __name__ == "__main__":
     unittest.main()